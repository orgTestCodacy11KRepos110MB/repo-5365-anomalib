--- conflicted
+++ resolved
@@ -2,7 +2,7 @@
 # To use this, run the following command:
 # anomalib fit --config ./config/model/stfpm.yaml
 ckpt_path: null
-seed_everything: 42
+seed_everything: null
 
 results_dir:
   path: ./results
@@ -26,12 +26,7 @@
 model:
   class_path: anomalib.models.Stfpm
   init_args:
-<<<<<<< HEAD
-    input_size: [256, 256]
-    student_teacher_model:
-=======
     feature_extractor:
->>>>>>> ec061a6e
       backbone: resnet18
       pre_trained: true
       layers:
@@ -61,28 +56,16 @@
     - AUROC
 
 visualization:
-<<<<<<< HEAD
-  task: segmentation
   mode: full
   image_save_path: ""
-=======
-  mode: full
-  image_save_path: null
->>>>>>> ec061a6e
   inputs_are_normalized: true
   show_images: false
   log_images: false
   save_images: true
 
-<<<<<<< HEAD
 # logging:
 #   logger: [] # options: [comet, tensorboard, wandb, csv] or combinations.
 #   log_graph: false # Logs the model graph to respective logger.
-=======
-logging:
-  logger: [] # options: [comet, tensorboard, wandb, csv] or combinations.
-  log_graph: false # Logs the model graph to respective logger.
->>>>>>> ec061a6e
 
 trainer:
   callbacks:
