--- conflicted
+++ resolved
@@ -12,12 +12,6 @@
     dataset_path: Optional[str] = None,
     model_name: Optional[str] = None,
     config_path: Optional[Union[Path, str]] = None,
-<<<<<<< HEAD
-    weight_file: Optional[str] = None,
-=======
-    config_filename: Optional[str] = "config",
-    config_file_extension: Optional[str] = "yaml",
->>>>>>> 8cb5bea5
 ) -> Union[DictConfig, ListConfig]:
     """Get configurable parameters for testing.
 
@@ -25,18 +19,12 @@
         datset_path: Optional[Path]: Path to dataset
         model_name: Optional[str]:  (Default value = None)
         config_path: Optional[Union[Path, str]]:  (Default value = None)
-        config_filename: Optional[str]:  (Default value = "config")
-        config_file_extension: Optional[str]:  (Default value = "yaml")
 
     Returns:
         Union[DictConfig, ListConfig]: Configurable parameters in DictConfig object.
     """
 
-<<<<<<< HEAD
-    config = get_configurable_parameters(model_name, config_path, weight_file)
-=======
-    config = get_configurable_parameters(model_name, config_path, config_filename, config_file_extension)
->>>>>>> 8cb5bea5
+    config = get_configurable_parameters(model_name, config_path)
 
     # Update path to match the dataset path in the test image/runner
     config.data.init_args.root = get_dataset_path() if dataset_path is None else dataset_path
