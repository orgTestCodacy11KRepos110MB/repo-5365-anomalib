--- conflicted
+++ resolved
@@ -10,11 +10,7 @@
 
 from anomalib.data import get_datamodule
 from anomalib.models import get_model
-<<<<<<< HEAD
-from anomalib.utils.callbacks import get_callbacks, instantiate_callbacks
-=======
 from anomalib.utils.callbacks import get_callbacks_dict, instantiate_callbacks
->>>>>>> ec061a6e
 from anomalib.utils.cli.helpers import configure_optimizer
 from anomalib.utils.metrics import AnomalyScoreThreshold
 from tests.helpers.config import get_test_configurable_parameters
@@ -57,11 +53,7 @@
 
     model = get_model(config)
     datamodule = get_datamodule(config)
-<<<<<<< HEAD
-    callbacks = get_callbacks(config)
-=======
     callbacks = get_callbacks_dict(config)
->>>>>>> ec061a6e
     callbacks = instantiate_callbacks(callbacks)
     configure_optimizer(model, config)
 
