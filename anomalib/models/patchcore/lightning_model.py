--- conflicted
+++ resolved
@@ -103,26 +103,4 @@
         batch["anomaly_maps"] = anomaly_maps
         batch["pred_scores"] = anomaly_score
 
-<<<<<<< HEAD
-        return batch
-
-
-class PatchcoreLightning(Patchcore):
-    """PatchcoreLightning Module to train PatchCore algorithm.
-
-    Args:
-        hparams (Union[DictConfig, ListConfig]): Model params
-    """
-
-    def __init__(self, hparams) -> None:
-        super().__init__(
-            input_size=hparams.model.input_size,
-            feature_extractor=hparams.model.feature_extractor,
-            coreset_sampling_ratio=hparams.model.coreset_sampling_ratio,
-            num_neighbors=hparams.model.num_neighbors,
-        )
-        self.hparams: Union[DictConfig, ListConfig]  # type: ignore
-        self.save_hyperparameters(hparams)
-=======
-        return batch
->>>>>>> 985862ca
+        return batch