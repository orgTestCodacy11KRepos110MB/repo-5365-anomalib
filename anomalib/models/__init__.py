--- conflicted
+++ resolved
@@ -62,15 +62,11 @@
 
     try:
         module = import_module(".".join(config.model.class_path.split(".")[:-1]))
-<<<<<<< HEAD
-        model = getattr(module, config.model.class_path.split(".")[-1])(**config.model.init_args)
-=======
         model = getattr(module, config.model.class_path.split(".")[-1])
         # remove input_size from config if not present in model's __init__ as it is set by data
         if "input_size" not in inspect.signature(model).parameters and "input_size" in config.model.init_args:
             del config.model.init_args.input_size
         model = model(**config.model.init_args)
->>>>>>> ec061a6e
     except ModuleNotFoundError as exception:
         logger.error("Could not find the model class: %s", config.model.class_path)
         raise exception
