"""Components used within the models."""

# Copyright (C) 2022 Intel Corporation
# SPDX-License-Identifier: Apache-2.0

from .base import AnomalyModule, DynamicBufferModule
from .dimensionality_reduction import PCA, SparseRandomProjection
<<<<<<< HEAD
from .feature_extractor import (
=======
from .feature_extraction import (
>>>>>>> 3570cb10
    TimmFeatureExtractor,
    TorchFXFeatureExtractor,
    get_feature_extractor,
)
from .filters import GaussianBlur2d
from .sampling import KCenterGreedy
from .stats import GaussianKDE, MultiVariateGaussian

__all__ = [
    "AnomalyModule",
    "DynamicBufferModule",
    "get_feature_extractor",
    "GaussianKDE",
    "GaussianBlur2d",
    "KCenterGreedy",
    "MultiVariateGaussian",
    "PCA",
    "SparseRandomProjection",
    "TimmFeatureExtractor",
    "TorchFXFeatureExtractor",
]<|MERGE_RESOLUTION|>--- conflicted
+++ resolved
@@ -5,11 +5,7 @@
 
 from .base import AnomalyModule, DynamicBufferModule
 from .dimensionality_reduction import PCA, SparseRandomProjection
-<<<<<<< HEAD
-from .feature_extractor import (
-=======
 from .feature_extraction import (
->>>>>>> 3570cb10
     TimmFeatureExtractor,
     TorchFXFeatureExtractor,
     get_feature_extractor,
