--- conflicted
+++ resolved
@@ -6,11 +6,7 @@
 # Copyright (C) 2022 Intel Corporation
 # SPDX-License-Identifier: Apache-2.0
 
-<<<<<<< HEAD
-from typing import List, Tuple
-=======
-from typing import Tuple, Union
->>>>>>> 3570cb10
+from typing import Tuple
 
 import einops
 import torch
@@ -142,46 +138,4 @@
         """
         batch["anomaly_maps"] = self.model(batch["image"])
 
-<<<<<<< HEAD
-        return batch
-=======
-        return batch
-
-
-class CflowLightning(Cflow):
-    """PL Lightning Module for the CFLOW algorithm.
-
-    Args:
-        hparams (Union[DictConfig, ListConfig]): Model params
-    """
-
-    def __init__(self, hparams: Union[DictConfig, ListConfig]) -> None:
-        super().__init__(
-            input_size=hparams.model.input_size,
-            feature_extractor=hparams.model.feature_extractor,
-            fiber_batch_size=hparams.model.fiber_batch_size,
-            decoder=hparams.model.decoder,
-            condition_vector=hparams.model.condition_vector,
-            coupling_blocks=hparams.model.coupling_blocks,
-            clamp_alpha=hparams.model.clamp_alpha,
-            permute_soft=hparams.model.permute_soft,
-        )
-        self.hparams: Union[DictConfig, ListConfig]  # type: ignore
-        self.save_hyperparameters(hparams)
-
-    def configure_callbacks(self):
-        """Configure model-specific callbacks.
-
-        Note:
-            This method is used for the existing CLI.
-            When PL CLI is introduced, configure callback method will be
-                deprecated, and callbacks will be configured from either
-                config.yaml file or from CLI.
-        """
-        early_stopping = EarlyStopping(
-            monitor=self.hparams.model.early_stopping.metric,
-            patience=self.hparams.model.early_stopping.patience,
-            mode=self.hparams.model.early_stopping.mode,
-        )
-        return [early_stopping]
->>>>>>> 3570cb10
+        return batch