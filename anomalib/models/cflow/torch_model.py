--- conflicted
+++ resolved
@@ -34,16 +34,9 @@
         self.fiber_batch_size = fiber_batch_size
         self.condition_vector: int = condition_vector
         self.dec_arch = decoder
-<<<<<<< HEAD
-        self.pool_layers = layers
-
-        self.encoder = FeatureExtractor(backbone=self.backbone, layers=self.pool_layers, pre_trained=pre_trained)
-        self.pool_dims = self.encoder.feature_extractor.out_dims  # TODO change when feature extractor PR is merged
-=======
         self.encoder = get_feature_extractor(feature_extractor_params)
         self.pool_layers = self.encoder.layers
         self.pool_dims = self.encoder.out_dims
->>>>>>> 3570cb10
         self.decoders = nn.ModuleList(
             [
                 cflow_head(
