"""STFPM: Student-Teacher Feature Pyramid Matching for Unsupervised Anomaly Detection.

https://arxiv.org/abs/2103.04257
"""

# Copyright (C) 2022 Intel Corporation
# SPDX-License-Identifier: Apache-2.0

from typing import Tuple

from pytorch_lightning.utilities.cli import MODEL_REGISTRY

from anomalib.models.components import AnomalyModule
from anomalib.models.components.feature_extraction import FeatureExtractorParams
from anomalib.models.stfpm.loss import STFPMLoss
from anomalib.models.stfpm.torch_model import STFPMModel


@MODEL_REGISTRY
class Stfpm(AnomalyModule):
    """PL Lightning Module for the STFPM algorithm.

    Args:
        input_size (Tuple[int, int]): Size of the model input.
        student_teacher_model (FeatureExtractorParams): Parameters for teacher and student models.
    """

    def __init__(
        self,
        input_size: Tuple[int, int],
        student_teacher_model: FeatureExtractorParams,
    ):
        super().__init__()

        self.model = STFPMModel(
            input_size=input_size,
            student_teacher_model_params=student_teacher_model,
        )
        self.loss = STFPMLoss()

    def training_step(self, batch, _):  # pylint: disable=arguments-differ
        """Training Step of STFPM.

        For each batch, teacher and student and teacher features are extracted from the CNN.

        Args:
          batch (Tensor): Input batch
          _: Index of the batch.

        Returns:
          Loss value
        """
        self.model.teacher_model.eval()
        teacher_features, student_features = self.model.forward(batch["image"])
        loss = self.loss(teacher_features, student_features)
        self.log("train_loss", loss.item(), on_epoch=True, prog_bar=True, logger=True)
        return {"loss": loss}

    def validation_step(self, batch, _):  # pylint: disable=arguments-differ
        """Validation Step of STFPM.

        Similar to the training step, student/teacher features are extracted from the CNN for each batch, and
        anomaly map is computed.

        Args:
          batch (Tensor): Input batch
          _: Index of the batch.

        Returns:
          Dictionary containing images, anomaly maps, true labels and masks.
          These are required in `validation_epoch_end` for feature concatenation.
        """
        batch["anomaly_maps"] = self.model(batch["image"])

<<<<<<< HEAD
        return batch
=======
        return batch


class StfpmLightning(Stfpm):
    """PL Lightning Module for the STFPM algorithm.

    Args:
        hparams (Union[DictConfig, ListConfig]): Model params
    """

    def __init__(self, hparams: Union[DictConfig, ListConfig]) -> None:
        super().__init__(
            input_size=hparams.model.input_size,
            student_teacher_model=hparams.model.student_teacher_model,
        )
        self.hparams: Union[DictConfig, ListConfig]  # type: ignore
        self.save_hyperparameters(hparams)

    def configure_callbacks(self):
        """Configure model-specific callbacks.

        Note:
            This method is used for the existing CLI.
            When PL CLI is introduced, configure callback method will be
                deprecated, and callbacks will be configured from either
                config.yaml file or from CLI.
        """
        early_stopping = EarlyStopping(
            monitor=self.hparams.model.early_stopping.metric,
            patience=self.hparams.model.early_stopping.patience,
            mode=self.hparams.model.early_stopping.mode,
        )
        return [early_stopping]

    def configure_optimizers(self) -> torch.optim.Optimizer:
        """Configures optimizers.

        Note:
            This method is used for the existing CLI.
            When PL CLI is introduced, configure optimizers method will be
                deprecated, and optimizers will be configured from either
                config.yaml file or from CLI.

        Returns:
            Optimizer: SGD optimizer
        """
        return optim.SGD(
            params=self.model.student_model.parameters(),
            lr=self.hparams.model.lr,
            momentum=self.hparams.model.momentum,
            weight_decay=self.hparams.model.weight_decay,
        )
>>>>>>> dce83879
<|MERGE_RESOLUTION|>--- conflicted
+++ resolved
@@ -72,59 +72,4 @@
         """
         batch["anomaly_maps"] = self.model(batch["image"])
 
-<<<<<<< HEAD
-        return batch
-=======
-        return batch
-
-
-class StfpmLightning(Stfpm):
-    """PL Lightning Module for the STFPM algorithm.
-
-    Args:
-        hparams (Union[DictConfig, ListConfig]): Model params
-    """
-
-    def __init__(self, hparams: Union[DictConfig, ListConfig]) -> None:
-        super().__init__(
-            input_size=hparams.model.input_size,
-            student_teacher_model=hparams.model.student_teacher_model,
-        )
-        self.hparams: Union[DictConfig, ListConfig]  # type: ignore
-        self.save_hyperparameters(hparams)
-
-    def configure_callbacks(self):
-        """Configure model-specific callbacks.
-
-        Note:
-            This method is used for the existing CLI.
-            When PL CLI is introduced, configure callback method will be
-                deprecated, and callbacks will be configured from either
-                config.yaml file or from CLI.
-        """
-        early_stopping = EarlyStopping(
-            monitor=self.hparams.model.early_stopping.metric,
-            patience=self.hparams.model.early_stopping.patience,
-            mode=self.hparams.model.early_stopping.mode,
-        )
-        return [early_stopping]
-
-    def configure_optimizers(self) -> torch.optim.Optimizer:
-        """Configures optimizers.
-
-        Note:
-            This method is used for the existing CLI.
-            When PL CLI is introduced, configure optimizers method will be
-                deprecated, and optimizers will be configured from either
-                config.yaml file or from CLI.
-
-        Returns:
-            Optimizer: SGD optimizer
-        """
-        return optim.SGD(
-            params=self.model.student_model.parameters(),
-            lr=self.hparams.model.lr,
-            momentum=self.hparams.model.momentum,
-            weight_decay=self.hparams.model.weight_decay,
-        )
->>>>>>> dce83879
+        return batch