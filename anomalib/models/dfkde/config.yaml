seed_everything: null
results_dir:
  path: ./results
  unique: false

data:
  class_path: anomalib.data.MVTec
  init_args:
    root: ./datasets/MVTec
    category: bottle
    image_size: [256, 256]
    train_batch_size: 32
    test_batch_size: 32
    num_workers: 8
    task: classification
    transform_config_train: null
    transform_config_val: null
    seed: 0
    create_validation_set: false

model:
<<<<<<< HEAD
  class_path: anomalib.models.Dfkde
  init_args:
    feature_extractor:
      backbone: resnet18
      pre_trained: true
      layers:
        - layer4
    max_training_points: 40000
    pre_processing: scale
    n_components: 16
    threshold_steepness: 0.05
    threshold_offset: 12
=======
  name: dfkde
  feature_extractor:
    backbone: resnet18
    pre_trained: true
    layers:
      - layer4
  max_training_points: 40000
  pre_processing: scale
  n_components: 16
  threshold_steepness: 0.05
  threshold_offset: 12
  normalization_method: min_max # options: [null, min_max, cdf]
>>>>>>> dce83879

metrics:
  image_metrics:
    - F1Score
    - AUROC

post_processing:
  normalization_method: MIN_MAX # <null, min_max, cdf>
  threshold_method: ADAPTIVE # options: [adaptive, manual]
  manual_image_threshold: null
  manual_pixel_threshold: null

visualization:
  mode: full
  image_save_path: null
  inputs_are_normalized: true
  show_images: false
  log_images: false
  save_images: true

logging:
  logger: [] # options: [comet, tensorboard, wandb, csv] or combinations.
  log_graph: false # Logs the model graph to respective logger.

trainer:
  accelerator: auto # <"cpu", "gpu", "tpu", "ipu", "hpu", "auto">
  accumulate_grad_batches: 1
  amp_backend: native
  auto_lr_find: false
  auto_scale_batch_size: false
  auto_select_gpus: false
  benchmark: false
  check_val_every_n_epoch: 1 # Don't validate before extracting features.
  default_root_dir: null
  detect_anomaly: false
  deterministic: false
  devices: 1
  enable_checkpointing: true
  enable_model_summary: true
  enable_progress_bar: true
  fast_dev_run: false
  gpus: null # Set automatically
  gradient_clip_val: 0
  ipus: null
  limit_predict_batches: 1.0
  limit_test_batches: 1.0
  limit_train_batches: 1.0
  limit_val_batches: 1.0
  log_every_n_steps: 50
  log_gpu_memory: null
  max_epochs: 1
  max_steps: -1
  max_time: null
  min_epochs: null
  min_steps: null
  move_metrics_to_cpu: false
  multiple_trainloader_mode: max_size_cycle
  num_nodes: 1
  num_processes: null
  num_sanity_val_steps: 0
  overfit_batches: 0.0
  plugins: null
  precision: 32
  profiler: null
  reload_dataloaders_every_n_epochs: 0
  replace_sampler_ddp: true
  resume_from_checkpoint: null
  strategy: null
  sync_batchnorm: false
  tpu_cores: null
  track_grad_norm: -1
  val_check_interval: 1.0 # Don't validate before extracting features.<|MERGE_RESOLUTION|>--- conflicted
+++ resolved
@@ -1,3 +1,4 @@
+ckpt_path: null
 seed_everything: null
 results_dir:
   path: ./results
@@ -19,7 +20,6 @@
     create_validation_set: false
 
 model:
-<<<<<<< HEAD
   class_path: anomalib.models.Dfkde
   init_args:
     feature_extractor:
@@ -32,20 +32,6 @@
     n_components: 16
     threshold_steepness: 0.05
     threshold_offset: 12
-=======
-  name: dfkde
-  feature_extractor:
-    backbone: resnet18
-    pre_trained: true
-    layers:
-      - layer4
-  max_training_points: 40000
-  pre_processing: scale
-  n_components: 16
-  threshold_steepness: 0.05
-  threshold_offset: 12
-  normalization_method: min_max # options: [null, min_max, cdf]
->>>>>>> dce83879
 
 metrics:
   image_metrics:
