seed_everything: null

data:
  class_path: anomalib.data.MVTec
  init_args:
    root: ./datasets/MVTec
    category: bottle
    image_size: [256, 256]
    train_batch_size: 32
    test_batch_size: 32
    num_workers: 8
    task: classification
    transform_config_train: null
    transform_config_val: null
    seed: 0
    create_validation_set: false

model:
<<<<<<< HEAD
  name: dfkde
  feature_extractor:
=======
  class_path: anomalib.models.Dfkde
  init_args:
>>>>>>> 985862ca
    backbone: resnet18
    pre_trained: true
    layers:
      - layer4
<<<<<<< HEAD
  max_training_points: 40000
  confidence_threshold: 0.5
  pre_processing: scale
  n_components: 16
  threshold_steepness: 0.05
  threshold_offset: 12
  normalization_method: min_max # options: [null, min_max, cdf]
=======
    max_training_points: 40000
    pre_processing: scale
    n_components: 16
    threshold_steepness: 0.05
    threshold_offset: 12
>>>>>>> 985862ca

metrics:
  image_metrics:
    - F1Score
    - AUROC

post_processing:
  normalization_method: MIN_MAX # <null, min_max, cdf>
  threshold_method: ADAPTIVE # options: [adaptive, manual]
  manual_image_threshold: null
  manual_pixel_threshold: null

visualization:
  task: classification
  mode: full
  image_save_path: null
  inputs_are_normalized: true
  show_images: false
  log_images: false
  save_images: true

logging:
  logger: [] # options: [comet, tensorboard, wandb, csv] or combinations.
  log_graph: false # Logs the model graph to respective logger.

trainer:
  accelerator: auto # <"cpu", "gpu", "tpu", "ipu", "hpu", "auto">
  accumulate_grad_batches: 1
  amp_backend: native
  auto_lr_find: false
  auto_scale_batch_size: false
  auto_select_gpus: false
  benchmark: false
  check_val_every_n_epoch: 1 # Don't validate before extracting features.
  default_root_dir: null
  detect_anomaly: false
  deterministic: false
  devices: 1
  enable_checkpointing: true
  enable_model_summary: true
  enable_progress_bar: true
  fast_dev_run: false
  gpus: null # Set automatically
  gradient_clip_val: 0
  ipus: null
  limit_predict_batches: 1.0
  limit_test_batches: 1.0
  limit_train_batches: 1.0
  limit_val_batches: 1.0
  log_every_n_steps: 50
  log_gpu_memory: null
  max_epochs: 1
  max_steps: -1
  max_time: null
  min_epochs: null
  min_steps: null
  move_metrics_to_cpu: false
  multiple_trainloader_mode: max_size_cycle
  num_nodes: 1
  num_processes: null
  num_sanity_val_steps: 0
  overfit_batches: 0.0
  plugins: null
  precision: 32
  profiler: null
  reload_dataloaders_every_n_epochs: 0
  replace_sampler_ddp: true
  resume_from_checkpoint: null
  strategy: null
  sync_batchnorm: false
  tpu_cores: null
  track_grad_norm: -1
  val_check_interval: 1.0 # Don't validate before extracting features.<|MERGE_RESOLUTION|>--- conflicted
+++ resolved
@@ -16,32 +16,18 @@
     create_validation_set: false
 
 model:
-<<<<<<< HEAD
-  name: dfkde
-  feature_extractor:
-=======
   class_path: anomalib.models.Dfkde
   init_args:
->>>>>>> 985862ca
-    backbone: resnet18
-    pre_trained: true
-    layers:
-      - layer4
-<<<<<<< HEAD
-  max_training_points: 40000
-  confidence_threshold: 0.5
-  pre_processing: scale
-  n_components: 16
-  threshold_steepness: 0.05
-  threshold_offset: 12
-  normalization_method: min_max # options: [null, min_max, cdf]
-=======
+    feature_extractor:
+      backbone: resnet18
+      pre_trained: true
+      layers:
+        - layer4
     max_training_points: 40000
     pre_processing: scale
     n_components: 16
     threshold_steepness: 0.05
     threshold_offset: 12
->>>>>>> 985862ca
 
 metrics:
   image_metrics:
