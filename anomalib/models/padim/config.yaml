--- conflicted
+++ resolved
@@ -17,27 +17,18 @@
     create_validation_set: false
 
 model:
-<<<<<<< HEAD
-  name: padim
-  feature_extractor:
-    backbone: resnet18
-    pre_trained: true
-=======
   class_path: anomalib.models.Padim
   init_args:
->>>>>>> 985862ca
-    layers:
-      - layer1
-      - layer2
-      - layer3
-<<<<<<< HEAD
-  normalization_method: min_max # options: [none, min_max, cdf]
-=======
     input_size:
       - 256
       - 256
-    backbone: resnet18
-    pre_trained: true
+    feature_extractor:
+      backbone: resnet18
+      pre_trained: true
+      layers:
+        - layer1
+        - layer2
+        - layer3
     n_features: null
 
 post_processing:
@@ -45,7 +36,6 @@
   threshold_method: ADAPTIVE
   manual_image_threshold: null
   manual_pixel_threshold: null
->>>>>>> 985862ca
 
 metrics:
   image_metrics:
