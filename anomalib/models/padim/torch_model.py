"""PyTorch model for the PaDiM model implementation."""

# Copyright (C) 2022 Intel Corporation
# SPDX-License-Identifier: Apache-2.0

from random import sample
from typing import Dict, List, Optional, Tuple, Union

import torch
import torch.nn.functional as F
from torch import Tensor, nn

from anomalib.models.components import MultiVariateGaussian, get_feature_extractor
<<<<<<< HEAD
from anomalib.models.components.feature_extractor import (
=======
from anomalib.models.components.feature_extraction import (
>>>>>>> 3570cb10
    FeatureExtractorParams,
    TimmFeatureExtractor,
    TorchFXFeatureExtractor,
)
from anomalib.models.padim.anomaly_map import AnomalyMapGenerator
from anomalib.pre_processing import Tiler

# defaults from the paper
_N_FEATURES_DEFAULTS = {
    "resnet18": 100,
    "wide_resnet50_2": 550,
}


def _deduce_dims(
    feature_extractor: Union[TorchFXFeatureExtractor, TimmFeatureExtractor],
    input_size: Tuple[int, int],
    layers: List[str],
) -> Tuple[int, int]:
    """Run a dry run to deduce the dimensions of the extracted features.

    Important: `layers` is assumed to be ordered and the first (layers[0])
                is assumed to be the layer with largest resolution.

    Returns:
        Tuple[int, int]: Dimensions of the extracted features: (n_dims_original, n_patches)
    """
    dimensions_mapping = feature_extractor.dryrun_find_featuremap_dims(input_size)

    # the first layer in `layers` has the largest resolution
    first_layer_resolution = dimensions_mapping[layers[0]]["resolution"]
    n_patches = torch.tensor(first_layer_resolution).prod().int().item()

    # the original embedding size is the sum of the channels of all layers
    n_features_original = sum(dimensions_mapping[layer]["num_features"] for layer in layers)  # type: ignore

    return n_features_original, n_patches


class PadimModel(nn.Module):
    """Padim Module.

    Args:
        input_size (Tuple[int, int]): Input size for the model.
        feature_extractor_params (FeatureExtractorParams): Feature extractor params
        n_features (int, optional): Number of features to retain in the dimension reduction step.
                                Default values from the paper are available for: resnet18 (100), wide_resnet50_2 (550).
    """

    def __init__(
        self,
        input_size: Tuple[int, int],
        feature_extractor_params: FeatureExtractorParams,
        n_features: Optional[int] = None,
    ):
        super().__init__()
        self.tiler: Optional[Tiler] = None

        self.backbone = str(feature_extractor_params.backbone)
        self.feature_extractor = get_feature_extractor(feature_extractor_params)
        self.layers = self.feature_extractor.layers
        self.n_features_original, self.n_patches = _deduce_dims(self.feature_extractor, input_size, self.layers)

        # TODO this needs to be refactored as it might not work with torchfx feature extractor
        n_features = _N_FEATURES_DEFAULTS.get(self.backbone, n_features)

        if n_features is None:
            raise ValueError(
                f"n_features must be specified for backbone {self.backbone}. "
                f"Default values are available for: {sorted(_N_FEATURES_DEFAULTS.keys())}"
            )

        assert (
            0 < n_features <= self.n_features_original
        ), f"for backbone {self.backbone}, 0 < n_features <= {self.n_features_original}, found {n_features}"

        self.n_features = n_features

        # pylint: disable=not-callable
        # Since idx is randomly selected, save it with model to get same results
        self.register_buffer(
            "idx",
            torch.tensor(sample(range(0, self.n_features_original), self.n_features)),
        )
        self.idx: Tensor
        self.loss = None
        self.anomaly_map_generator = AnomalyMapGenerator(image_size=input_size)

        self.gaussian = MultiVariateGaussian(self.n_features, self.n_patches)

    def forward(self, input_tensor: Tensor) -> Tensor:
        """Forward-pass image-batch (N, C, H, W) into model to extract features.

        Args:
            input_tensor: Image-batch (N, C, H, W)
            input_tensor: Tensor:

        Returns:
            Features from single/multiple layers.

        Example:
            >>> x = torch.randn(32, 3, 224, 224)
            >>> features = self.extract_features(input_tensor)
            >>> features.keys()
            dict_keys(['layer1', 'layer2', 'layer3'])

            >>> [v.shape for v in features.values()]
            [torch.Size([32, 64, 56, 56]),
            torch.Size([32, 128, 28, 28]),
            torch.Size([32, 256, 14, 14])]
        """

        if self.tiler:
            input_tensor = self.tiler.tile(input_tensor)

        with torch.no_grad():
            features = self.feature_extractor(input_tensor)
            embeddings = self.generate_embedding(features)

        if self.tiler:
            embeddings = self.tiler.untile(embeddings)

        if self.training:
            output = embeddings
        else:
            output = self.anomaly_map_generator(
                embedding=embeddings, mean=self.gaussian.mean, inv_covariance=self.gaussian.inv_covariance
            )
        return output

    def generate_embedding(self, features: Dict[str, Tensor]) -> Tensor:
        """Generate embedding from hierarchical feature map.

        Args:
            features (Dict[str, Tensor]): Hierarchical feature map from a CNN (ResNet18 or WideResnet)

        Returns:
            Embedding vector
        """

        embeddings = features[self.layers[0]]
        for layer in self.layers[1:]:
            layer_embedding = features[layer]
            layer_embedding = F.interpolate(layer_embedding, size=embeddings.shape[-2:], mode="nearest")
            embeddings = torch.cat((embeddings, layer_embedding), 1)

        # subsample embeddings
        idx = self.idx.to(embeddings.device)
        embeddings = torch.index_select(embeddings, 1, idx)
        return embeddings<|MERGE_RESOLUTION|>--- conflicted
+++ resolved
@@ -11,11 +11,7 @@
 from torch import Tensor, nn
 
 from anomalib.models.components import MultiVariateGaussian, get_feature_extractor
-<<<<<<< HEAD
-from anomalib.models.components.feature_extractor import (
-=======
 from anomalib.models.components.feature_extraction import (
->>>>>>> 3570cb10
     FeatureExtractorParams,
     TimmFeatureExtractor,
     TorchFXFeatureExtractor,
