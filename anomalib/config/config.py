"""Get configurable parameters."""

# Copyright (C) 2022 Intel Corporation
# SPDX-License-Identifier: Apache-2.0

# TODO: This would require a new design.
# TODO: https://jira.devtools.intel.com/browse/IAAALD-149

from datetime import datetime
from pathlib import Path
from typing import List, Optional, Union
from warnings import warn

from omegaconf import DictConfig, ListConfig, OmegaConf


def update_input_size_config(config: Union[DictConfig, ListConfig]) -> Union[DictConfig, ListConfig]:
    """Update config with image size as tuple, effective input size and tiling stride.

    Convert integer image size parameters into tuples, calculate the effective input size based on image size
    and crop size, and set tiling stride if undefined.

    Args:
        config (Union[DictConfig, ListConfig]): Configurable parameters object

    Returns:
        Union[DictConfig, ListConfig]: Configurable parameters with updated values
    """
    # handle image size
    if isinstance(config.data.init_args.image_size, int):
        config.data.init_args.image_size = (config.data.init_args.image_size,) * 2

    # Use input size from data to model input
    if "input_size" in config.model.init_args:
        warn(
            "Model input size should not be configured explicitly. Use the image size from the data instead."
            f" Overriding model input size {config.model.init_args.input_size} with {config.data.init_args.image_size}."
        )
    config.model.init_args.input_size = config.data.init_args.image_size

    if "tiling" in config.keys() and config.tiling.apply:
        if isinstance(config.tiling.tile_size, int):
            config.tiling.tile_size = (config.tiling.tile_size,) * 2
        if config.tiling.stride is None:
            config.tiling.stride = config.tiling.tile_size

    return config


def update_nncf_config(config: Union[DictConfig, ListConfig]) -> Union[DictConfig, ListConfig]:
    """Set the NNCF input size based on the value of the image_size parameter in the configurable parameters object.

    Args:
        config (Union[DictConfig, ListConfig]): Configurable parameters of the current run.

    Returns:
        Union[DictConfig, ListConfig]: Updated configurable parameters in DictConfig object.
    """
    image_size = config.data.init_args.image_size
    sample_size = (image_size, image_size) if isinstance(image_size, int) else image_size
    if "optimization" in config.keys():
        if "nncf" in config.optimization.keys():
            if "input_info" not in config.optimization.nncf.keys():
                config.optimization.nncf["input_info"] = {"sample_size": None}
            config.optimization.nncf.input_info.sample_size = [1, 3, *sample_size]
            if config.optimization.nncf.apply:
                if "update_config" in config.optimization.nncf:
                    return OmegaConf.merge(config, config.optimization.nncf.update_config)
    return config


def update_multi_gpu_training_config(config: Union[DictConfig, ListConfig]) -> Union[DictConfig, ListConfig]:
    """Updates the config to change learning rate based on number of gpus assigned.

    Current behaviour is to ensure only ddp accelerator is used.

    Args:
        config (Union[DictConfig, ListConfig]): Configurable parameters for the current run

    Raises:
        ValueError: If unsupported accelerator is passed

    Returns:
        Union[DictConfig, ListConfig]: Updated config
    """
    # validate accelerator
    if config.trainer.accelerator is not None:
        if config.trainer.accelerator.lower() != "ddp":
            if config.trainer.accelerator.lower() in ("dp", "ddp_spawn", "ddp2"):
                warn(
                    f"Using accelerator {config.trainer.accelerator.lower()} is discouraged. "
                    f"Please use one of [null, ddp]. Setting accelerator to ddp"
                )
                config.trainer.accelerator = "ddp"
            else:
                raise ValueError(
                    f"Unsupported accelerator found: {config.trainer.accelerator}. Should be one of [null, ddp]"
                )
    # Increase learning rate
    # since pytorch averages the gradient over devices, the idea is to
    # increase the learning rate by the number of devices
    if "lr" in config.model:
        # Number of GPUs can either be passed as gpus: 2 or gpus: [0,1]
        n_gpus: Union[int, List] = 1
        if "trainer" in config and "gpus" in config.trainer:
            n_gpus = config.trainer.gpus
        lr_scaler = n_gpus if isinstance(n_gpus, int) else len(n_gpus)
        config.model.lr = config.model.lr * lr_scaler
    return config


def get_default_root_directory(config: Union[DictConfig, ListConfig]) -> Path:
    """Sets the default root directory."""
    root_dir = config.results_dir.path if config.results_dir.path else "./results"
    model_name = config.model.class_path.split(".")[-1].lower()
    data_name = config.data.class_path.split(".")[-1].lower()
    category = config.data.init_args.category if "category" in config.data.init_args else ""
    time_stamp = datetime.now().strftime("%Y-%m-%d_%H-%M-%S") if config.results_dir.unique else ""
    default_root_dir = Path(root_dir, model_name, data_name, category, time_stamp)

    return default_root_dir


def get_configurable_parameters(
    model_name: Optional[str] = None,
    config_path: Optional[Union[Path, str]] = None,
<<<<<<< HEAD
    weight_file: Optional[str] = None,
=======
    config_filename: Optional[str] = "config",
    config_file_extension: Optional[str] = "yaml",
>>>>>>> 8cb5bea5
) -> Union[DictConfig, ListConfig]:
    """Get configurable parameters.

    Args:
        model_name: Optional[str]:  (Default value = None)
        config_path: Optional[Union[Path, str]]:  (Default value = None)
<<<<<<< HEAD
        weight_file: Path to the weight file
=======
        config_filename: Optional[str]:  (Default value = "config")
        config_file_extension: Optional[str]:  (Default value = "yaml")
>>>>>>> 8cb5bea5

    Returns:
        Union[DictConfig, ListConfig]: Configurable parameters in DictConfig object.
    """
    if model_name is None and config_path is None:
        raise ValueError(
            "Both model_name and model config path cannot be None! "
            "Please provide a model name or path to a config file!"
        )

    if config_path is None:
        config_path = Path(f"anomalib/models/{model_name}/config.yaml")

    config = OmegaConf.load(config_path)

    # keep track of the original config file because it will be modified
    config_original: DictConfig = config.copy()

    # if the seed value is 0, notify a user that the behavior of the seed value zero has been changed.
    if config.get("seed_everything") == 0:
        warn(
            "The seed value is now fixed to 0. "
            "Up to v0.3.7, the seed was not fixed when the seed value was set to 0. "
            "If you want to use the random seed, please select `None` for the seed value "
            "(`null` in the YAML file) or remove the `seed` key from the YAML file."
        )

    config = update_input_size_config(config)

    # Project Configs
    project_path = get_default_root_directory(config)

    (project_path / "weights").mkdir(parents=True, exist_ok=True)
    (project_path / "images").mkdir(parents=True, exist_ok=True)
    # write the original config for eventual debug (modified config at the end of the function)
    (project_path / "config_original.yaml").write_text(OmegaConf.to_yaml(config_original))

    # loggers should write to results/model/dataset/category/ folder
    config.trainer.default_root_dir = str(project_path)

    config = update_nncf_config(config)

    (project_path / "config.yaml").write_text(OmegaConf.to_yaml(config))

    return config<|MERGE_RESOLUTION|>--- conflicted
+++ resolved
@@ -124,24 +124,12 @@
 def get_configurable_parameters(
     model_name: Optional[str] = None,
     config_path: Optional[Union[Path, str]] = None,
-<<<<<<< HEAD
-    weight_file: Optional[str] = None,
-=======
-    config_filename: Optional[str] = "config",
-    config_file_extension: Optional[str] = "yaml",
->>>>>>> 8cb5bea5
 ) -> Union[DictConfig, ListConfig]:
     """Get configurable parameters.
 
     Args:
         model_name: Optional[str]:  (Default value = None)
         config_path: Optional[Union[Path, str]]:  (Default value = None)
-<<<<<<< HEAD
-        weight_file: Path to the weight file
-=======
-        config_filename: Optional[str]:  (Default value = "config")
-        config_file_extension: Optional[str]:  (Default value = "yaml")
->>>>>>> 8cb5bea5
 
     Returns:
         Union[DictConfig, ListConfig]: Configurable parameters in DictConfig object.
