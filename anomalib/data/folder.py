--- conflicted
+++ resolved
@@ -256,7 +256,6 @@
         num_workers: int = 8,
         task: str = "segmentation",
         transform_config_train: Optional[Union[str, A.Compose]] = None,
-<<<<<<< HEAD
         transform_config_eval: Optional[Union[str, A.Compose]] = None,
         val_split_mode: ValSplitMode = ValSplitMode.FROM_TEST,
         seed: Optional[int] = None,
@@ -269,130 +268,6 @@
             seed=seed,
         )
 
-=======
-        transform_config_val: Optional[Union[str, A.Compose]] = None,
-        create_validation_set: bool = False,
-    ) -> None:
-        """Folder Dataset PL Datamodule.
-
-        Args:
-            root (Union[str, Path]): Path to the root folder containing normal and abnormal dirs.
-            normal_dir (str, optional): Name of the directory containing normal images.
-                Defaults to "normal".
-            abnormal_dir (str, optional): Name of the directory containing abnormal images.
-                Defaults to "abnormal".
-            task (str, optional): Task type. Could be either classification or segmentation.
-                Defaults to "classification".
-            normal_test_dir (Optional[Union[str, Path]], optional): Path to the directory containing
-                normal images for the test dataset. Defaults to None.
-            mask_dir (Optional[Union[str, Path]], optional): Path to the directory containing
-                the mask annotations. Defaults to None.
-            extensions (Optional[Tuple[str, ...]], optional): Type of the image extensions to read from the
-                directory. Defaults to None.
-            split_ratio (float, optional): Ratio to split normal training images and add to the
-                test set in case test set doesn't contain any normal images.
-                Defaults to 0.2.
-            seed (int, optional): Random seed to ensure reproducibility when splitting. Defaults to 0.
-            image_size (Optional[Union[int, Tuple[int, int]]], optional): Size of the input image.
-                Defaults to None.
-            train_batch_size (int, optional): Training batch size. Defaults to 32.
-            test_batch_size (int, optional): Test batch size. Defaults to 32.
-            num_workers (int, optional): Number of workers. Defaults to 8.
-            transform_config_train (Optional[Union[str, A.Compose]], optional): Config for pre-processing
-                during training.
-                Defaults to None.
-            transform_config_val (Optional[Union[str, A.Compose]], optional): Config for pre-processing
-                during validation.
-                Defaults to None.
-            create_validation_set (bool, optional):Boolean to create a validation set from the test set.
-                Those wanting to create a validation set could set this flag to ``True``.
-
-        Examples:
-            Assume that we use Folder Dataset for the MVTec/bottle/broken_large category. We would do:
-
-            >>> from anomalib.data import Folder
-            >>> datamodule = Folder(
-            ...     root="./datasets/MVTec/bottle/test",
-            ...     normal="good",
-            ...     abnormal="broken_large",
-            ...     image_size=256
-            ... )
-            >>> datamodule.setup()
-            >>> i, data = next(enumerate(datamodule.train_dataloader()))
-            >>> data["image"].shape
-            torch.Size([16, 3, 256, 256])
-
-            >>> i, test_data = next(enumerate(datamodule.test_dataloader()))
-            >>> test_data.keys()
-            dict_keys(['image'])
-
-            We could also create a Folder DataModule for datasets containing mask annotations.
-            The dataset expects that mask annotation filenames must be same as the original filename.
-            To this end, we modified mask filenames in MVTec AD bottle category.
-            Now we could try folder data module using the mvtec bottle broken large category
-
-            >>> datamodule = Folder(
-            ...     root="./datasets/bottle/test",
-            ...     normal="good",
-            ...     abnormal="broken_large",
-            ...     mask_dir="./datasets/bottle/ground_truth/broken_large",
-            ...     image_size=256
-            ... )
-
-            >>> i , train_data = next(enumerate(datamodule.train_dataloader()))
-            >>> train_data.keys()
-            dict_keys(['image'])
-            >>> train_data["image"].shape
-            torch.Size([16, 3, 256, 256])
-
-            >>> i, test_data = next(enumerate(datamodule.test_dataloader()))
-            dict_keys(['image_path', 'label', 'mask_path', 'image', 'mask'])
-            >>> print(test_data["image"].shape, test_data["mask"].shape)
-            torch.Size([24, 3, 256, 256]) torch.Size([24, 256, 256])
-
-            By default, Folder Data Module does not create a validation set. If a validation set
-            is needed it could be set as follows:
-
-            >>> datamodule = Folder(
-            ...     root="./datasets/bottle/test",
-            ...     normal="good",
-            ...     abnormal="broken_large",
-            ...     mask_dir="./datasets/bottle/ground_truth/broken_large",
-            ...     image_size=256,
-            ...     create_validation_set=True,
-            ... )
-
-            >>> i, val_data = next(enumerate(datamodule.val_dataloader()))
-            >>> val_data.keys()
-            dict_keys(['image_path', 'label', 'mask_path', 'image', 'mask'])
-            >>> print(val_data["image"].shape, val_data["mask"].shape)
-            torch.Size([12, 3, 256, 256]) torch.Size([12, 256, 256])
-
-            >>> i, test_data = next(enumerate(datamodule.test_dataloader()))
-            >>> print(test_data["image"].shape, test_data["mask"].shape)
-            torch.Size([12, 3, 256, 256]) torch.Size([12, 256, 256])
-
-        """
-        super().__init__()
-
-        if seed is None and normal_test_dir is None:
-            raise ValueError(
-                "Both seed and normal_test_dir cannot be None."
-                " When seed is not set, images from the normal directory are split between training and test dir."
-                " This will lead to inconsistency between runs."
-            )
-
-        self.root = _check_and_convert_path(root)
-        self.normal_dir = self.root / normal_dir
-        self.abnormal_dir = self.root / abnormal_dir
-        self.normal_test = normal_test_dir
-        if normal_test_dir:
-            self.normal_test = self.root / normal_test_dir
-        self.mask_dir = mask_dir
-        if mask_dir:
-            self.mask_dir = self.root / mask_dir
-        self.extensions = extensions
->>>>>>> 764f97dd
         self.split_ratio = split_ratio
 
         pre_process_train = PreProcessor(config=transform_config_train, image_size=image_size)
